--- conflicted
+++ resolved
@@ -57,15 +57,11 @@
 	}
 
 	// update metadata to refer to the source hash in the destination workspace
-<<<<<<< HEAD
-	src, err := o.Index.ReadEntry(o.Repo.GetRepoId(), p.Ref, p.Path)
-=======
-	src, err := o.Index.ReadEntryObject(o.Repo.GetRepoId(), p.Refspec, p.Path)
->>>>>>> 4247a09b
+	src, err := o.Index.ReadEntryObject(o.Repo.GetRepoId(), p.Ref, p.Path)
 	if err != nil {
 		o.Log().WithError(err).WithFields(log.Fields{
 			"repo":   o.Repo,
-			"branch": p.Ref,
+			"ref": p.Ref,
 			"path":   p.Path,
 		}).Error("could not read copy source")
 		o.EncodeError(errors.Codes.ToAPIErr(errors.ErrInvalidCopySource))
