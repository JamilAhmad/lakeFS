package api

import (
	"bytes"
	"fmt"
	"io"
	"net/http"
	"time"

	"github.com/treeverse/lakefs/api/gen/restapi/operations/refs"

	"github.com/treeverse/lakefs/api/gen/restapi/operations/authentication"

	"github.com/treeverse/lakefs/ident"
	pth "github.com/treeverse/lakefs/index/path"

	"github.com/treeverse/lakefs/upload"

	"github.com/treeverse/lakefs/httputil"

	"github.com/treeverse/lakefs/api/gen/restapi/operations/objects"

	"github.com/treeverse/lakefs/index/model"

	"github.com/treeverse/lakefs/block"

	"github.com/treeverse/lakefs/api/gen/restapi/operations/branches"

	"github.com/treeverse/lakefs/api/gen/restapi/operations/commits"

	"github.com/go-openapi/runtime/middleware"
	"github.com/go-openapi/swag"
	"github.com/treeverse/lakefs/api/gen/models"
	"github.com/treeverse/lakefs/api/gen/restapi/operations"
	"github.com/treeverse/lakefs/api/gen/restapi/operations/repositories"
	"github.com/treeverse/lakefs/auth"
	"github.com/treeverse/lakefs/db"
	"github.com/treeverse/lakefs/index"
	"github.com/treeverse/lakefs/permissions"
	"golang.org/x/xerrors"
)

const (
	// Maximum amount of results returned for paginated queries to the API
	MaxResultsPerPage int64 = 1000
)

type Handler struct {
	meta         index.Index
	auth         auth.Service
	blockAdapter block.Adapter
}

func NewHandler(meta index.Index, auth auth.Service, blockAdapter block.Adapter) *Handler {
	return &Handler{
		meta:         meta,
		auth:         auth,
		blockAdapter: blockAdapter,
	}
}

// Configure attaches our API operations to a generated swagger API stub
// Adding new handlers requires also adding them here so that the generated server will use them
func (a *Handler) Configure(api *operations.LakefsAPI) {
	// Register operations here
	api.AuthenticationGetAuthenticationHandler = a.AuthenticationGetAuthenticationHandler()

	api.RepositoriesListRepositoriesHandler = a.ListRepositoriesHandler()
	api.RepositoriesGetRepositoryHandler = a.GetRepoHandler()
	api.RepositoriesCreateRepositoryHandler = a.CreateRepositoryHandler()
	api.RepositoriesDeleteRepositoryHandler = a.DeleteRepositoryHandler()

	api.BranchesListBranchesHandler = a.ListBranchesHandler()
	api.BranchesGetBranchHandler = a.GetBranchHandler()
	api.BranchesCreateBranchHandler = a.CreateBranchHandler()
	api.BranchesDeleteBranchHandler = a.DeleteBranchHandler()
	api.BranchesRevertBranchHandler = a.RevertBranchHandler()

	api.CommitsCommitHandler = a.CommitHandler()
	api.CommitsGetCommitHandler = a.GetCommitHandler()
	api.CommitsGetBranchCommitLogHandler = a.CommitsGetBranchCommitLogHandler()

	api.RefsDiffRefsHandler = a.RefsDiffRefsHandler()
	api.BranchesDiffBranchHandler = a.BranchesDiffBranchHandler()

	api.ObjectsStatObjectHandler = a.ObjectsStatObjectHandler()
	api.ObjectsListObjectsHandler = a.ObjectsListObjectsHandler()
	api.ObjectsGetObjectHandler = a.ObjectsGetObjectHandler()
	api.ObjectsUploadObjectHandler = a.ObjectsUploadObjectHandler()
	api.ObjectsDeleteObjectHandler = a.ObjectsDeleteObjectHandler()
}

func (a *Handler) authorize(user *models.User, action permissions.Action) error {
	return authorize(a.auth, user, action)
}

func (a *Handler) AuthenticationGetAuthenticationHandler() authentication.GetAuthenticationHandler {
	return authentication.GetAuthenticationHandlerFunc(func(params authentication.GetAuthenticationParams, user *models.User) middleware.Responder {
		return authentication.NewGetAuthenticationOK().WithPayload(&authentication.GetAuthenticationOKBody{User: user})
	})
}

func (a *Handler) ListRepositoriesHandler() repositories.ListRepositoriesHandler {
	return repositories.ListRepositoriesHandlerFunc(func(params repositories.ListRepositoriesParams, user *models.User) middleware.Responder {
		err := a.authorize(user, permissions.ListRepos())
		if err != nil {
			return repositories.NewListRepositoriesUnauthorized().WithPayload(responseErrorFrom(err))
		}

		// amount
		after := ""
		amount := MaxResultsPerPage
		if params.Amount != nil {
			amount = swag.Int64Value(params.Amount)
		}

		// paginate after
		if params.After != nil {
			after = swag.StringValue(params.After)
		}

		repos, hasMore, err := a.meta.ListRepos(int(amount), after)
		if err != nil {
			return repositories.NewListRepositoriesDefault(http.StatusInternalServerError).
				WithPayload(responseError("error listing repositories: %s", err))
		}

		repoList := make([]*models.Repository, len(repos))
		var lastId string
		for i, repo := range repos {
			repoList[i] = &models.Repository{
				BucketName:    repo.GetBucketName(),
				CreationDate:  repo.GetCreationDate(),
				DefaultBranch: repo.GetDefaultBranch(),
				ID:            repo.GetRepoId(),
			}
			lastId = repo.GetRepoId()
		}
		returnValue := repositories.NewListRepositoriesOK().WithPayload(&repositories.ListRepositoriesOKBody{
			Pagination: &models.Pagination{
				HasMore:    swag.Bool(hasMore),
				Results:    swag.Int64(int64(len(repoList))),
				MaxPerPage: swag.Int64(MaxResultsPerPage),
			},
			Results: repoList,
		})
		if hasMore {
			returnValue.Payload.Pagination.NextOffset = lastId
		}

		return returnValue
	})
}

func (a *Handler) GetRepoHandler() repositories.GetRepositoryHandler {
	return repositories.GetRepositoryHandlerFunc(func(params repositories.GetRepositoryParams, user *models.User) middleware.Responder {
		err := a.authorize(user, permissions.GetRepo(params.RepositoryID))
		if err != nil {
			return repositories.NewGetRepositoryUnauthorized().WithPayload(responseErrorFrom(err))
		}

		repo, err := a.meta.GetRepo(params.RepositoryID)
		if err != nil && xerrors.Is(err, db.ErrNotFound) {
			return repositories.NewGetRepositoryNotFound().
				WithPayload(responseError("repository not found"))
		} else if err != nil {
			return repositories.NewGetRepositoryDefault(http.StatusInternalServerError).
				WithPayload(responseError("error fetching repository: %s", err))
		}

		return repositories.NewGetRepositoryOK().
			WithPayload(&models.Repository{
				BucketName:    repo.GetBucketName(),
				CreationDate:  repo.GetCreationDate(),
				DefaultBranch: repo.GetDefaultBranch(),
				ID:            repo.GetRepoId(),
			})
	})
}

func (a *Handler) GetCommitHandler() commits.GetCommitHandler {
	return commits.GetCommitHandlerFunc(func(params commits.GetCommitParams, user *models.User) middleware.Responder {
		err := a.authorize(user, permissions.GetCommit(params.RepositoryID))
		if err != nil {
			return commits.NewGetCommitUnauthorized().WithPayload(responseErrorFrom(err))
		}
		commit, err := a.meta.GetCommit(params.RepositoryID, params.CommitID)

		if xerrors.Is(err, db.ErrNotFound) {
			return commits.NewGetCommitNotFound().WithPayload(responseError("commit not found"))
		}
		if err != nil {
			return commits.NewGetCommitDefault(http.StatusInternalServerError).WithPayload(responseErrorFrom(err))
		}
		return commits.NewGetCommitOK().WithPayload(&models.Commit{
			Committer:    commit.GetCommitter(),
			CreationDate: commit.GetTimestamp(),
			ID:           commit.GetAddress(),
			Message:      commit.GetMessage(),
			Metadata:     commit.GetMetadata(),
			Parents:      commit.GetParents(),
		})
	})
}

func (a *Handler) CommitHandler() commits.CommitHandler {
	return commits.CommitHandlerFunc(func(params commits.CommitParams, user *models.User) middleware.Responder {
		err := a.authorize(user, permissions.Commit(params.RepositoryID))
		if err != nil {
			return commits.NewCommitUnauthorized().WithPayload(responseErrorFrom(err))
		}
		commit, err := a.meta.Commit(params.RepositoryID, params.BranchID, *params.Commit.Message, user.ID, params.Commit.Metadata)
		if err != nil {
			return commits.NewCommitDefault(http.StatusInternalServerError).WithPayload(responseErrorFrom(err))
		}
		return commits.NewCommitCreated().WithPayload(&models.Commit{
			Committer:    commit.GetCommitter(),
			CreationDate: commit.GetTimestamp(),
			ID:           commit.GetAddress(),
			Message:      commit.GetMessage(),
			Metadata:     commit.GetMetadata(),
			Parents:      commit.GetParents(),
		})
	})
}

func (a *Handler) CommitsGetBranchCommitLogHandler() commits.GetBranchCommitLogHandler {
	return commits.GetBranchCommitLogHandlerFunc(func(params commits.GetBranchCommitLogParams, user *models.User) middleware.Responder {
		err := a.authorize(user, permissions.GetCommit(params.RepositoryID))
		if err != nil {
			return commits.NewGetBranchCommitLogUnauthorized().WithPayload(responseErrorFrom(err))
		}

		// read branch
		branch, err := a.meta.GetBranch(params.RepositoryID, params.BranchID)
		if err != nil {
			if xerrors.Is(err, db.ErrNotFound) {
				return commits.NewGetBranchCommitLogNotFound().WithPayload(responseErrorFrom(err))
			}
			return commits.NewGetBranchCommitLogDefault(http.StatusInternalServerError).WithPayload(responseErrorFrom(err))
		}

		// get commit log
		commitLog, err := a.meta.GetCommitLog(params.RepositoryID, branch.GetCommit())
		if err != nil {
			return commits.NewGetBranchCommitLogDefault(http.StatusInternalServerError).WithPayload(responseErrorFrom(err))
		}

		serializedCommits := make([]*models.Commit, len(commitLog))
		for i, commit := range commitLog {
			serializedCommits[i] = &models.Commit{
				Committer:    commit.GetCommitter(),
				CreationDate: commit.GetTimestamp(),
				ID:           commit.GetAddress(),
				Message:      commit.GetMessage(),
				Metadata:     commit.GetMetadata(),
				Parents:      commit.GetParents(),
			}
		}

		return commits.NewGetBranchCommitLogOK().WithPayload(&commits.GetBranchCommitLogOKBody{
			Results: serializedCommits,
		})

	})
}

func testBucket(adapter block.Adapter, bucketName string) error {
	const (
		dummyKey  = "dummy"
		dummyData = "this is dummy data - created by lakefs in order to check accessibility "
	)

	err := adapter.Put(bucketName, dummyKey, bytes.NewReader([]byte(dummyData)))
	if err != nil {
		return err
	}

	_, err = adapter.Get(bucketName, dummyKey)
	if err != nil {
		return err
	}

	return nil
}

func (a *Handler) CreateRepositoryHandler() repositories.CreateRepositoryHandler {
	return repositories.CreateRepositoryHandlerFunc(func(params repositories.CreateRepositoryParams, user *models.User) middleware.Responder {
		err := a.authorize(user, permissions.CreateRepo())
		if err != nil {
			return repositories.NewCreateRepositoryUnauthorized().WithPayload(responseErrorFrom(err))
		}

		err = testBucket(a.blockAdapter, swag.StringValue(params.Repository.BucketName))
		if err != nil {
			return repositories.NewCreateRepositoryBadRequest().
				WithPayload(responseError("error creating repository: could not access bucket"))
		}
		err = a.meta.CreateRepo(swag.StringValue(params.Repository.ID), swag.StringValue(params.Repository.BucketName), params.Repository.DefaultBranch)
		if err != nil {
			return repositories.NewGetRepositoryDefault(http.StatusInternalServerError).
				WithPayload(responseError(fmt.Sprintf("error creating repository: %s", err)))
		}

		repo, err := a.meta.GetRepo(swag.StringValue(params.Repository.ID))
		if err != nil {
			return repositories.NewGetRepositoryDefault(http.StatusInternalServerError).
				WithPayload(responseError(fmt.Sprintf("error creating repository: %s", err)))
		}

		return repositories.NewCreateRepositoryCreated().WithPayload(&models.Repository{
			BucketName:    repo.GetBucketName(),
			CreationDate:  repo.GetCreationDate(),
			DefaultBranch: repo.GetDefaultBranch(),
			ID:            repo.GetRepoId(),
		})
	})
}

func (a *Handler) DeleteRepositoryHandler() repositories.DeleteRepositoryHandler {
	return repositories.DeleteRepositoryHandlerFunc(func(params repositories.DeleteRepositoryParams, user *models.User) middleware.Responder {
		err := a.authorize(user, permissions.DeleteRepo(params.RepositoryID))
		if err != nil {
			return repositories.NewDeleteRepositoryUnauthorized().WithPayload(responseErrorFrom(err))
		}

		err = a.meta.DeleteRepo(params.RepositoryID)
		if err != nil && xerrors.Is(err, db.ErrNotFound) {
			return repositories.NewDeleteRepositoryNotFound().
				WithPayload(responseError("repository not found"))
		} else if err != nil {
			return repositories.NewDeleteRepositoryDefault(http.StatusInternalServerError).
				WithPayload(responseError("error deleting repository"))
		}

		return repositories.NewDeleteRepositoryNoContent()
	})
}

func (a *Handler) ListBranchesHandler() branches.ListBranchesHandler {
	return branches.ListBranchesHandlerFunc(func(params branches.ListBranchesParams, user *models.User) middleware.Responder {
		err := a.authorize(user, permissions.ListBranches(params.RepositoryID))
		if err != nil {
			return branches.NewListBranchesUnauthorized().WithPayload(responseErrorFrom(err))
		}

		// amount
		after := ""
		amount := MaxResultsPerPage
		if params.Amount != nil {
			amount = swag.Int64Value(params.Amount)
		}

		// paginate after
		if params.After != nil {
			after = swag.StringValue(params.After)
		}

		res, hasMore, err := a.meta.ListBranchesByPrefix(params.RepositoryID, "", int(amount), after)
		if err != nil {
			return branches.NewListBranchesDefault(http.StatusInternalServerError).
				WithPayload(responseError("could not list branches: %s", err))
		}

		branchList := make([]*models.Ref, len(res))
		var lastId string
		for i, branch := range res {
			branchList[i] = &models.Ref{
				CommitID: &branch.Commit,
				ID:       &branch.Name,
			}
			lastId = branch.Name
		}
		returnValue := branches.NewListBranchesOK().WithPayload(&branches.ListBranchesOKBody{
			Pagination: &models.Pagination{
				HasMore:    swag.Bool(hasMore),
				Results:    swag.Int64(int64(len(branchList))),
				MaxPerPage: swag.Int64(MaxResultsPerPage),
			},
			Results: branchList,
		})

		if hasMore {
			returnValue.Payload.Pagination.NextOffset = lastId
		}

		return returnValue
	})
}

func (a *Handler) GetBranchHandler() branches.GetBranchHandler {
	return branches.GetBranchHandlerFunc(func(params branches.GetBranchParams, user *models.User) middleware.Responder {
		err := a.authorize(user, permissions.GetBranch(params.RepositoryID))
		if err != nil {
			return branches.NewGetBranchUnauthorized().WithPayload(responseErrorFrom(err))
		}

		branch, err := a.meta.GetBranch(params.RepositoryID, params.BranchID)
		if err != nil && xerrors.Is(err, db.ErrNotFound) {
			return branches.NewGetBranchNotFound().
				WithPayload(responseError("branch not found"))
		} else if err != nil {
			return branches.NewGetBranchDefault(http.StatusInternalServerError).
				WithPayload(responseError("error fetching branch: %s", err))
		}

		return branches.NewGetBranchOK().
			WithPayload(&models.Ref{
				CommitID: swag.String(branch.GetCommit()),
				ID:       swag.String(branch.GetName()),
			})
	})
}

func (a *Handler) CreateBranchHandler() branches.CreateBranchHandler {
	return branches.CreateBranchHandlerFunc(func(params branches.CreateBranchParams, user *models.User) middleware.Responder {
		err := a.authorize(user, permissions.CreateBranch(params.RepositoryID))
		if err != nil {
			return branches.NewCreateBranchUnauthorized().WithPayload(responseErrorFrom(err))
		}

		err = a.meta.CreateBranch(params.RepositoryID, swag.StringValue(params.Branch.ID), swag.StringValue(params.Branch.CommitID))
		if err != nil {
			return branches.NewCreateBranchDefault(http.StatusInternalServerError).WithPayload(responseErrorFrom(err))
		}

		return branches.NewCreateBranchCreated().WithPayload(params.Branch)
	})
}

func (a *Handler) DeleteBranchHandler() branches.DeleteBranchHandler {
	return branches.DeleteBranchHandlerFunc(func(params branches.DeleteBranchParams, user *models.User) middleware.Responder {
		err := a.authorize(user, permissions.DeleteBranch(params.RepositoryID))
		if err != nil {
			return branches.NewDeleteBranchUnauthorized().WithPayload(responseErrorFrom(err))
		}

		err = a.meta.DeleteBranch(params.RepositoryID, params.BranchID)
		if err != nil && xerrors.Is(err, db.ErrNotFound) {
			return branches.NewDeleteBranchNotFound().
				WithPayload(responseError("branch not found"))
		} else if err != nil {
			return branches.NewDeleteBranchDefault(http.StatusInternalServerError).
				WithPayload(responseError("error fetching branch: %s", err))
		}

		return branches.NewDeleteBranchNoContent()
	})
}

func (a *Handler) BranchesDiffBranchHandler() branches.DiffBranchHandler {
	return branches.DiffBranchHandlerFunc(func(params branches.DiffBranchParams, user *models.User) middleware.Responder {
		err := a.authorize(user, permissions.DiffBranches(params.RepositoryID))
		if err != nil {
			return branches.NewDiffBranchUnauthorized().WithPayload(responseErrorFrom(err))
		}

		diff, err := a.meta.DiffWorkspace(params.RepositoryID, params.BranchID)
		if err != nil {
			return branches.NewDiffBranchDefault(http.StatusInternalServerError).
				WithPayload(responseError("could not diff branch: %s", err))
		}

		results := make([]*models.Diff, len(diff))
		for i, d := range diff {
			results[i] = serializeDiff(d)
		}

		return branches.NewDiffBranchOK().WithPayload(&branches.DiffBranchOKBody{Results: results})
	})
}

func (a *Handler) RefsDiffRefsHandler() refs.DiffRefsHandler {
	return refs.DiffRefsHandlerFunc(func(params refs.DiffRefsParams, user *models.User) middleware.Responder {
		err := a.authorize(user, permissions.DiffBranches(params.RepositoryID))
		if err != nil {
			return refs.NewDiffRefsUnauthorized().WithPayload(responseErrorFrom(err))
		}

		diff, err := a.meta.Diff(params.RepositoryID, params.LeftRef, params.RightRef)
		if err != nil {
			return refs.NewDiffRefsDefault(http.StatusInternalServerError).
				WithPayload(responseError("could not diff references: %s", err))
		}

		results := make([]*models.Diff, len(diff))
		for i, d := range diff {
			results[i] = serializeDiff(d)
		}
		return refs.NewDiffRefsOK().WithPayload(&refs.DiffRefsOKBody{Results: results})
	})
}

func (a *Handler) ObjectsStatObjectHandler() objects.StatObjectHandler {
	return objects.StatObjectHandlerFunc(func(params objects.StatObjectParams, user *models.User) middleware.Responder {
		err := a.authorize(user, permissions.GetObject(params.RepositoryID))
		if err != nil {
			return objects.NewStatObjectUnauthorized().WithPayload(responseErrorFrom(err))
		}

		// read metadata
<<<<<<< HEAD
		entry, err := a.meta.ReadEntry(params.RepositoryID, params.Ref, params.Path)
=======
		entry, err := a.meta.ReadEntryObject(params.RepositoryID, params.BranchID, params.Path)
>>>>>>> 4247a09b
		if err != nil {
			if xerrors.Is(err, db.ErrNotFound) {
				return objects.NewStatObjectNotFound().WithPayload(responseError("resource not found"))
			}
			return objects.NewStatObjectDefault(http.StatusInternalServerError).WithPayload(responseErrorFrom(err))
		}

		// serialize entry
		return objects.NewStatObjectOK().WithPayload(&models.ObjectStats{
			Checksum:  entry.GetChecksum(),
			Mtime:     entry.GetTimestamp(),
			Path:      params.Path,
			PathType:  models.ObjectStatsPathTypeOBJECT,
			SizeBytes: entry.GetSize(),
		})
	})
}

func (a *Handler) ObjectsGetObjectHandler() objects.GetObjectHandler {
	return objects.GetObjectHandlerFunc(func(params objects.GetObjectParams, user *models.User) middleware.Responder {
		err := a.authorize(user, permissions.GetObject(params.RepositoryID))
		if err != nil {
			return objects.NewGetObjectUnauthorized().WithPayload(responseErrorFrom(err))
		}

		// read repo
		repo, err := a.meta.GetRepo(params.RepositoryID)
		if err != nil {
			if xerrors.Is(err, db.ErrNotFound) {
				return objects.NewGetObjectNotFound().WithPayload(responseError("resource not found"))
			} else {
				return objects.NewGetObjectDefault(http.StatusInternalServerError).WithPayload(responseErrorFrom(err))
			}
		}

		// read the FS entry
<<<<<<< HEAD
		entry, err := a.meta.ReadEntry(params.RepositoryID, params.Ref, params.Path)
=======
		entry, err := a.meta.ReadEntryObject(params.RepositoryID, params.BranchID, params.Path)
>>>>>>> 4247a09b
		if err != nil {
			if xerrors.Is(err, db.ErrNotFound) {
				return objects.NewGetObjectNotFound().WithPayload(responseError("resource not found"))
			} else {
				return objects.NewGetObjectDefault(http.StatusInternalServerError).WithPayload(responseErrorFrom(err))
			}
		}
		// setup response
		res := objects.NewGetObjectOK()
		res.ETag = httputil.ETag(entry.GetChecksum())
		res.LastModified = httputil.HeaderTimestamp(entry.GetTimestamp())
		res.ContentDisposition = fmt.Sprintf("filename=\"%s\"", entry.GetName())

		// get object for its blocks
		obj, err := a.meta.ReadObject(params.RepositoryID, params.Ref, params.Path)
		if err != nil {
			return objects.NewGetObjectDefault(http.StatusInternalServerError).WithPayload(responseErrorFrom(err))
		}

		// build a response as a multi-reader
		res.ContentLength = obj.GetSize()
		blocks := obj.GetBlocks()
		readers := make([]io.ReadCloser, len(blocks))
		for i, block := range blocks {
			reader, err := a.blockAdapter.Get(repo.GetBucketName(), block.GetAddress())
			if err != nil {
				return objects.NewGetObjectDefault(http.StatusInternalServerError).WithPayload(responseErrorFrom(err))
			}
			readers[i] = reader
		}

		// done
		res.Payload = NewMultiReadCloser(readers)
		return res
	})
}

func (a *Handler) ObjectsListObjectsHandler() objects.ListObjectsHandler {
	return objects.ListObjectsHandlerFunc(func(params objects.ListObjectsParams, user *models.User) middleware.Responder {
		err := a.authorize(user, permissions.GetObject(params.RepositoryID))
		if err != nil {
			return objects.NewListObjectsUnauthorized().WithPayload(responseErrorFrom(err))
		}

		// amount
		after := ""
		amount := MaxResultsPerPage
		if params.Amount != nil {
			amount = swag.Int64Value(params.Amount)
		}

		// paginate after
		if params.After != nil {
			after = swag.StringValue(params.After)
		}

		res, hasMore, err := a.meta.ListObjectsByPrefix(params.RepositoryID, params.Ref, swag.StringValue(params.Tree), after, int(amount), false)
		if err != nil {
			if xerrors.Is(err, db.ErrNotFound) {
				return objects.NewListObjectsNotFound().WithPayload(responseError("could not find requested path"))
			}
			return objects.NewListObjectsDefault(http.StatusInternalServerError).
				WithPayload(responseError("error while listing objects: %s", err))
		}

		objList := make([]*models.ObjectStats, len(res))
		var lastId string
		for i, entry := range res {
			typ := models.ObjectStatsPathTypeTREE
			if entry.GetType() == model.Entry_OBJECT {
				typ = models.ObjectStatsPathTypeOBJECT
			}

			objList[i] = &models.ObjectStats{
				Checksum:  entry.GetChecksum(),
				Mtime:     entry.GetTimestamp(),
				Path:      entry.GetName(),
				PathType:  typ,
				SizeBytes: entry.GetSize(),
			}
			lastId = entry.GetName()
		}
		returnValue := objects.NewListObjectsOK().WithPayload(&objects.ListObjectsOKBody{
			Pagination: &models.Pagination{
				HasMore:    swag.Bool(hasMore),
				Results:    swag.Int64(int64(len(objList))),
				MaxPerPage: swag.Int64(MaxResultsPerPage),
			},
			Results: objList,
		})

		if hasMore {
			returnValue.Payload.Pagination.NextOffset = lastId
		}
		return returnValue
	})
}

func (a *Handler) ObjectsUploadObjectHandler() objects.UploadObjectHandler {
	return objects.UploadObjectHandlerFunc(func(params objects.UploadObjectParams, user *models.User) middleware.Responder {
		err := a.authorize(user, permissions.WriteObject(params.RepositoryID))
		if err != nil {
			return objects.NewUploadObjectUnauthorized().WithPayload(responseErrorFrom(err))
		}

		repo, err := a.meta.GetRepo(params.RepositoryID)
		if err != nil {
			if xerrors.Is(err, db.ErrNotFound) {
				return objects.NewUploadObjectNotFound().WithPayload(responseError("resource not found"))
			} else {
				return objects.NewUploadObjectDefault(http.StatusInternalServerError).WithPayload(responseErrorFrom(err))
			}
		}

		// read the content
		blob, err := upload.ReadBlob(repo.GetBucketName(), params.Content, a.blockAdapter, upload.ObjectBlockSize)
		if err != nil {
			return objects.NewUploadObjectDefault(http.StatusInternalServerError).WithPayload(responseErrorFrom(err))
		}

		// write metadata
		writeTime := time.Now()
		obj := &model.Object{
			Blocks:   blob.Blocks,
			Checksum: blob.Checksum,
			Size:     blob.Size,
		}

		p := pth.New(params.Path)

		entry := &model.Entry{
			Name:      p.BaseName(),
			Address:   ident.Hash(obj),
			Type:      model.Entry_OBJECT,
			Timestamp: writeTime.Unix(),
			Size:      blob.Size,
			Checksum:  blob.Checksum,
		}
		err = a.meta.WriteFile(params.RepositoryID, params.BranchID, params.Path, entry, obj)
		if err != nil {
			return objects.NewUploadObjectDefault(http.StatusInternalServerError).WithPayload(responseErrorFrom(err))
		}
		return objects.NewUploadObjectCreated().WithPayload(&models.ObjectStats{
			Checksum:  blob.Checksum,
			Mtime:     writeTime.Unix(),
			Path:      params.Path,
			PathType:  models.ObjectStatsPathTypeOBJECT,
			SizeBytes: blob.Size,
		})
	})
}

func (a *Handler) ObjectsDeleteObjectHandler() objects.DeleteObjectHandler {
	return objects.DeleteObjectHandlerFunc(func(params objects.DeleteObjectParams, user *models.User) middleware.Responder {
		err := a.authorize(user, permissions.DeleteObject(params.RepositoryID))
		if err != nil {
			return objects.NewDeleteObjectUnauthorized().WithPayload(responseErrorFrom(err))
		}

		err = a.meta.DeleteObject(params.RepositoryID, params.BranchID, params.Path)
		if err != nil {
			if xerrors.Is(err, db.ErrNotFound) {
				return objects.NewDeleteObjectNotFound().WithPayload(responseError("resource not found"))
			} else {
				return objects.NewDeleteObjectDefault(http.StatusInternalServerError).WithPayload(responseErrorFrom(err))
			}
		}

		return objects.NewDeleteObjectNoContent()
	})
}
func (a *Handler) RevertBranchHandler() branches.RevertBranchHandler {
	return branches.RevertBranchHandlerFunc(func(params branches.RevertBranchParams, user *models.User) middleware.Responder {
		err := a.authorize(user, permissions.GetBranch(params.RepositoryID))
		if err != nil {
			return branches.NewRevertBranchUnauthorized().WithPayload(responseErrorFrom(err))
		}
		switch swag.StringValue(params.Revert.Type) {
		case models.RevertCreationTypeCOMMIT:
			err = a.meta.RevertCommit(params.RepositoryID, params.BranchID, params.Revert.Commit)

		case models.RevertCreationTypeTREE:
			err = a.meta.RevertPath(params.RepositoryID, params.BranchID, params.Revert.Path)

		case models.RevertCreationTypeRESET:
			err = a.meta.ResetBranch(params.RepositoryID, params.BranchID)

		case models.RevertCreationTypeOBJECT:
			err = a.meta.RevertObject(params.RepositoryID, params.BranchID, params.Revert.Path)
		default:
			return branches.NewRevertBranchNotFound().
				WithPayload(responseError("revert type not found"))
		}
		if err != nil {
			if xerrors.Is(err, db.ErrNotFound) {
				return branches.NewRevertBranchNotFound().
					WithPayload(responseError("branch not found"))
			} else {
				return branches.NewRevertBranchDefault(http.StatusInternalServerError).WithPayload(responseErrorFrom(err))
			}
		}

		return branches.NewRevertBranchNoContent()
	})
}<|MERGE_RESOLUTION|>--- conflicted
+++ resolved
@@ -499,11 +499,7 @@
 		}
 
 		// read metadata
-<<<<<<< HEAD
-		entry, err := a.meta.ReadEntry(params.RepositoryID, params.Ref, params.Path)
-=======
-		entry, err := a.meta.ReadEntryObject(params.RepositoryID, params.BranchID, params.Path)
->>>>>>> 4247a09b
+		entry, err := a.meta.ReadEntryObject(params.RepositoryID, params.Ref, params.Path)
 		if err != nil {
 			if xerrors.Is(err, db.ErrNotFound) {
 				return objects.NewStatObjectNotFound().WithPayload(responseError("resource not found"))
@@ -540,11 +536,7 @@
 		}
 
 		// read the FS entry
-<<<<<<< HEAD
-		entry, err := a.meta.ReadEntry(params.RepositoryID, params.Ref, params.Path)
-=======
-		entry, err := a.meta.ReadEntryObject(params.RepositoryID, params.BranchID, params.Path)
->>>>>>> 4247a09b
+		entry, err := a.meta.ReadEntryObject(params.RepositoryID, params.Ref, params.Path)
 		if err != nil {
 			if xerrors.Is(err, db.ErrNotFound) {
 				return objects.NewGetObjectNotFound().WithPayload(responseError("resource not found"))
