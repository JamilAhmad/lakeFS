package pyramid

import (
	"errors"
	"fmt"
	"io"
	"os"
	"path"
	"path/filepath"
	"runtime"
	"strings"

	"github.com/treeverse/lakefs/logging"

	"github.com/google/uuid"

	"github.com/treeverse/lakefs/block"
)

// TierFS is a filesystem where written files are never edited.
// All files are stored in the block storage. Local paths are treated as a
// cache layer that will be evicted according to the eviction control.
type TierFS struct {
	adaptor  block.Adapter
	eviction eviction
	logger   logging.Logger

	fsName string

	fsLocalBaseDir string

	remotePrefix string
}

type Config struct {
	// fsName is the unique filesystem name for this TierFS instance.
	// If two TierFS instances have the same name, behaviour is undefined.
	fsName string

	adaptor block.Adapter
	logger  logging.Logger

	// Prefix for all metadata file lakeFS stores in the block storage.
	fsBlockStoragePrefix string

	// The directory where TierFS files are kept locally.
	localBaseDir string

	// Maximum number of bytes an instance of TierFS can allocate to local files.
	// This is not a hard limit - there might be short period of times where TierFS
	// uses more disk due to ongoing writes and slow disk cleanups.
	allocatedDiskBytes int64
}

const workspaceDir = "workspace"

// NewFS creates a new TierFS.
// It will traverse the existing local folders and will update
// the local disk cache to reflect existing files.
func NewFS(c *Config) (FS, error) {
	fsLocalBaseDir := path.Join(c.localBaseDir, c.fsName)
	if err := os.MkdirAll(fsLocalBaseDir, os.ModePerm); err != nil {
		return nil, fmt.Errorf("creating base dir: %w", err)
	}

	tierFS := &TierFS{
		adaptor:        c.adaptor,
		fsName:         c.fsName,
		logger:         c.logger,
		fsLocalBaseDir: fsLocalBaseDir,
		remotePrefix:   path.Join(c.fsBlockStoragePrefix, c.fsName),
	}
	eviction, err := newLRUSizeEviction(c.allocatedDiskBytes, tierFS.removeFromLocal)
	if err != nil {
		return nil, fmt.Errorf("creating eviction control: %w", err)
	}

	if err := handleExistingFiles(eviction, fsLocalBaseDir); err != nil {
		return nil, fmt.Errorf("handling existing files: %w", err)
	}

	tierFS.eviction = eviction
	return tierFS, nil
}

// handleExistingFiles should only be called during init of the TierFS.
// It does 2 things:
// 1. Adds stored files to the eviction control
// 2. Remove workspace directories and all its content if it
//	  exist under the namespace dir.
func handleExistingFiles(eviction eviction, fsLocalBaseDir string) error {
	if err := filepath.Walk(fsLocalBaseDir, func(rPath string, info os.FileInfo, err error) error {
		if err != nil {
			return err
		}
		if info.IsDir() {
			if info.Name() == workspaceDir {
				// skipping workspaces and saving them for later delete
				if err := os.RemoveAll(rPath); err != nil {
					return fmt.Errorf("removing dir: %w", err)
				}
				return filepath.SkipDir
			}
			return nil
		}

		eviction.store(relativePath(rPath), info.Size())
		return nil
	}); err != nil {
		return fmt.Errorf("walking the fs dir: %w", err)
	}

	return nil
}

func (tfs *TierFS) removeFromLocal(rPath relativePath) {
	removeFromLocal(tfs.logger, tfs.fsLocalBaseDir, rPath)
}

func removeFromLocal(logger logging.Logger, fsLocalBaseDir string, rPath relativePath) {
	p := path.Join(fsLocalBaseDir, string(rPath))
	if err := os.Remove(p); err != nil {
		logger.WithError(err).Errorf("Removing file %s", p)
	}
}

func (tfs *TierFS) store(namespace, originalPath, filename string) error {
	f, err := os.Open(originalPath)
	if err != nil {
		return fmt.Errorf("open file %s: %w", originalPath, err)
	}

	stat, err := f.Stat()
	if err != nil {
		return fmt.Errorf("file stat %s: %w", originalPath, err)
	}

	if err := tfs.adaptor.Put(tfs.objPointer(namespace, filename), stat.Size(), f, block.PutOpts{}); err != nil {
		return fmt.Errorf("adapter put %s: %w", filename, err)
	}

	if err := f.Close(); err != nil {
		return fmt.Errorf("closing file %s: %w", filename, err)
	}

	fileRef := tfs.newLocalFileRef(namespace, filename)

	tfs.eviction.store(fileRef.fsRelativePath, stat.Size())
	if err := os.MkdirAll(path.Dir(fileRef.fullPath), os.ModePerm); err != nil {
		return fmt.Errorf("creating file dir %s: %w", originalPath, err)
	}
	if err := os.Rename(originalPath, fileRef.fullPath); err != nil {
		return fmt.Errorf("rename file %s: %w", originalPath, err)
	}

	return nil
}

// Create creates a new file in TierFS.
// File isn't stored in TierFS until a successful close operation.
// Open(namespace, filename) calls will return an error before the close was called.
func (tfs *TierFS) Create(namespace string) (*File, error) {
	if err := validateNamespace(namespace); err != nil {
		return nil, fmt.Errorf("invalid args: %w", err)
	}

	if err := tfs.createNSWorkspaceDir(namespace); err != nil {
		return nil, fmt.Errorf("create namespace dir: %w", err)
	}

	tempPath := tfs.workspaceTempFilePath(namespace)
	fh, err := os.Create(tempPath)
	if err != nil {
		return nil, fmt.Errorf("creating file: %w", err)
	}

	return &File{
		fh: fh,
		store: func(filename string) error {
			return tfs.store(namespace, tempPath, filename)
		},
	}, nil
}

// Load returns the a file descriptor to the local file.
// If the file is missing from the local disk, it will try to fetch it from the block storage.
func (tfs *TierFS) Open(namespace, filename string) (*ROFile, error) {
	if err := validateArgs(namespace, filename); err != nil {
		return nil, err
	}

	fileRef := tfs.newLocalFileRef(namespace, filename)
	fh, err := os.Open(fileRef.fullPath)
	if err == nil {
		return tfs.openFile(fileRef, fh)
	}
	if !os.IsNotExist(err) {
		return nil, fmt.Errorf("open file: %w", err)
	}

	fh, err = tfs.readFromBlockStorage(fileRef)
	if err != nil {
		return nil, err
	}

	return tfs.openFile(fileRef, fh)
}

// openFile converts an os.File to pyramid.File and updates the eviction control.
func (tfs *TierFS) openFile(fileRef localFileRef, fh *os.File) (*ROFile, error) {
	stat, err := fh.Stat()
	if err != nil {
		return nil, fmt.Errorf("file stat: %w", err)
	}

	// No need to check for the store output here,
	// we already have the file.
	tfs.eviction.store(fileRef.fsRelativePath, stat.Size())
	return &ROFile{
		fh:       fh,
		rPath:    fileRef.fsRelativePath,
		eviction: tfs.eviction,
	}, nil
}

// readFromBlockStorage reads the referenced file from the block storage
// and places it in the local FS for further reading.
// It returns a file handle to the local file.
func (tfs *TierFS) readFromBlockStorage(fileRef localFileRef) (*os.File, error) {
	reader, err := tfs.adaptor.Get(tfs.objPointer(fileRef.namespace, fileRef.filename), 0)
	if err != nil {
		return nil, fmt.Errorf("read from block storage: %w", err)
	}
	defer reader.Close()

	writer, err := os.Create(fileRef.fullPath)
	if err != nil {
		return nil, fmt.Errorf("creating file: %w", err)
	}

	if _, err := io.Copy(writer, reader); err != nil {
		return nil, fmt.Errorf("copying date to file: %w", err)
	}
	if err := writer.Close(); err != nil {
		return nil, fmt.Errorf("writer close: %w", err)
	}

	fh, err := os.Open(fileRef.fullPath)
	if err != nil {
		return nil, fmt.Errorf("open file: %w", err)
	}
	return fh, nil
}

func validateArgs(namespace, filename string) error {
	if err := validateNamespace(namespace); err != nil {
		return err
	}
	return validateFilename(filename)
}

var (
	errSeparatorInFS   = errors.New("path contains separator")
	errPathInWorkspace = errors.New("file cannot be located in the workspace")
)

func validateFilename(filename string) error {
	if strings.HasPrefix(filename, workspaceDir+string(os.PathSeparator)) {
		return errPathInWorkspace
	}
	return nil
}

func validateNamespace(ns string) error {
	if strings.ContainsRune(ns, os.PathSeparator) {
		return errSeparatorInFS
	}
	return nil
}

// relativePath is the path of the file under TierFS
type relativePath string

// localFileRef consists of all possible local file references
type localFileRef struct {
	namespace string
	filename  string

	fullPath       string
	fsRelativePath relativePath
}

func (tfs *TierFS) newLocalFileRef(namespace, filename string) localFileRef {
	relative := path.Join(namespace, filename)
	return localFileRef{
		namespace: namespace,
		filename:  filename,

		fsRelativePath: relativePath(relative),
		fullPath:       path.Join(tfs.fsLocalBaseDir, relative),
	}
}

func (tfs *TierFS) objPointer(namespace, filename string) block.ObjectPointer {
	if runtime.GOOS == "windows" {
<<<<<<< HEAD
		filename = strings.Replace(filename, `\\'`, "/", -1)
=======
		filename = strings.ReplaceAll(filename, `\\'`, "/")
>>>>>>> 9acd925c
	}

	return block.ObjectPointer{
		StorageNamespace: namespace,
		Identifier:       tfs.blockStoragePath(filename),
	}
}

func (tfs *TierFS) blockStoragePath(filename string) string {
	return path.Join(tfs.remotePrefix, filename)
}

func (tfs *TierFS) createNSWorkspaceDir(namespace string) error {
	return os.MkdirAll(tfs.workspaceDirPath(namespace), os.ModePerm)
}

func (tfs *TierFS) workspaceDirPath(namespace string) string {
	return path.Join(tfs.fsLocalBaseDir, namespace, workspaceDir)
}

func (tfs *TierFS) workspaceTempFilePath(namespace string) string {
	return path.Join(tfs.workspaceDirPath(namespace), uuid.Must(uuid.NewRandom()).String())
}<|MERGE_RESOLUTION|>--- conflicted
+++ resolved
@@ -303,11 +303,7 @@
 
 func (tfs *TierFS) objPointer(namespace, filename string) block.ObjectPointer {
 	if runtime.GOOS == "windows" {
-<<<<<<< HEAD
-		filename = strings.Replace(filename, `\\'`, "/", -1)
-=======
 		filename = strings.ReplaceAll(filename, `\\'`, "/")
->>>>>>> 9acd925c
 	}
 
 	return block.ObjectPointer{
