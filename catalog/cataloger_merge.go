--- conflicted
+++ resolved
@@ -4,6 +4,7 @@
 	"context"
 	"errors"
 	"fmt"
+	"strings"
 
 	sq "github.com/Masterminds/squirrel"
 	"github.com/treeverse/lakefs/db"
@@ -14,14 +15,10 @@
 	MergeBatchChanBuffer = 10
 )
 
-<<<<<<< HEAD
 type mergeBatchRecords struct {
 	err         error
 	differences []*diffResultRecord
 }
-=======
-type mergeBatchRecords []*DiffResultRecord
->>>>>>> 40f916b0
 
 // Merge perform diff between two branches (left and right), apply changes on right branch and commit
 // It uses the cataloger diff internal API to produce a temporary table that we delete at the end of a successful merge
@@ -36,14 +33,10 @@
 	}); err != nil {
 		return nil, err
 	}
-<<<<<<< HEAD
-	mergeResult := &MergeResult{Summary: make(map[DifferenceType]int)}
-=======
 
 	mergeResult := &MergeResult{
 		Summary: make(map[DifferenceType]int),
 	}
->>>>>>> 40f916b0
 	_, err := c.db.Transact(func(tx db.Tx) (interface{}, error) {
 		leftID, err := getBranchID(tx, repository, leftBranch, LockTypeUpdate)
 		if err != nil {
@@ -83,20 +76,11 @@
 		var workerExitFlag bool
 		go c.diffWorker(params, mergeBatchChan, &workerExitFlag)
 		var rowsCounter int
-<<<<<<< HEAD
 		for buf := range mergeBatchChan {
 			if buf.err != nil {
 				workerExitFlag = true
 				drainChannel(mergeBatchChan)
 				return nil, buf.err
-=======
-		for scanner.Next() {
-			v := scanner.Value()
-			mergeResult.Summary[v.Type]++
-			rowsCounter++
-			if v.Type == DifferenceTypeConflict {
-				return nil, ErrConflictFound
->>>>>>> 40f916b0
 			}
 			for _, d := range buf.differences {
 				if d.Type == DifferenceTypeConflict {
